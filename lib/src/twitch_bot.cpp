<<<<<<< HEAD
// C++ Standard Library
#include <array>
#include <iostream>
#include <span>
=======
﻿#include "twitch_bot.hpp"
#include "message_parser.hpp"
#include "faceit_client.hpp"

#include <iostream>
#include <sstream>
#include <algorithm>
#include <climits>
>>>>>>> 322b3fdc

// 3rd-party
#include <boost/asio/co_spawn.hpp>
#include <boost/asio/detached.hpp>
#include <boost/asio/steady_timer.hpp>
#include <boost/asio/this_coro.hpp>

// Project
#include "message_parser.hpp"
#include "twitch_bot.hpp"

namespace twitch_bot {

<<<<<<< HEAD
TwitchBot::TwitchBot(std::string oauth_token,
                     std::string client_id,
                     std::string client_secret,
                     std::string control_channel,
                     std::size_t threads)
    : pool_{threads > 0 ? threads : 1}
    , strand_{pool_.get_executor()}
    , ssl_ctx_{boost::asio::ssl::context::tlsv12_client}
    , oauth_token_{std::move(oauth_token)}
    , client_id_{std::move(client_id)}
    , client_secret_{std::move(client_secret)}
    , control_channel_{std::move(control_channel)}
    , irc_client_{strand_, ssl_ctx_, oauth_token_, control_channel_}
    , dispatcher_{strand_}
    , helix_client_{strand_, ssl_ctx_, client_id_, client_secret_}
    , channel_store_{strand_}
=======
TwitchBot::TwitchBot(std::string oauthToken,
                     std::string clientId,
                     std::string clientSecret,
                     std::string controlChannel,
                     std::string faceitApiKey)
  : ioc_(),
    ssl_ctx_(boost::asio::ssl::context::tlsv12_client),
    oauthToken_(std::move(oauthToken)),
    clientId_(std::move(clientId)),
    clientSecret_(std::move(clientSecret)),
    controlChannel_(std::move(controlChannel))
>>>>>>> 322b3fdc
{
    ssl_ctx_.set_default_verify_paths();
    channel_store_.load();

    // !join
    dispatcher_.register_command(
        "join", [this](IrcMessage msg) noexcept -> boost::asio::awaitable<void> {
            auto channel = msg.params[0];
            auto user = msg.prefix;
            auto args = msg.trailing;
            bool is_mod = msg.is_moderator;
            bool is_broadcaster = msg.is_broadcaster;

            // only in control channel
            if (channel != control_channel_)
                co_return;
            }

            if (!args.empty() && !is_broadcaster && !is_mod)
                co_return;
            }

<<<<<<< HEAD
            std::string_view target = args.empty() ? user : args;

            if (channel_store_.contains(target)) {
                std::array<boost::asio::const_buffer, 5> msg{
                    {boost::asio::buffer("PRIVMSG #", 9), boost::asio::buffer(control_channel_),
                     boost::asio::buffer(" :Already in channel ", 22), boost::asio::buffer(target),
                     boost::asio::buffer(CRLF)}};
                co_await irc_client_.send_buffers(msg);
                co_return;
            }

            channel_store_.add_channel(target);
            channel_store_.save();

            std::array<boost::asio::const_buffer, 3> join_cmd{{boost::asio::buffer("JOIN #", 6),
                                                               boost::asio::buffer(target),
                                                               boost::asio::buffer(CRLF)}};
            co_await irc_client_.send_buffers(join_cmd);

            std::array<boost::asio::const_buffer, 7> ack{
                {boost::asio::buffer("PRIVMSG #", 9), boost::asio::buffer(control_channel_),
                 boost::asio::buffer(" :@", 3), boost::asio::buffer(user),
                 boost::asio::buffer(" Joined ", 8), boost::asio::buffer(target),
                 boost::asio::buffer(CRLF)}};
            co_await irc_client_.send_buffers(ack);
        });

    // !leave
    dispatcher_.register_command(
        "leave", [this](IrcMessage msg) noexcept -> boost::asio::awaitable<void> {
            auto channel = msg.params[0];
            auto user = msg.prefix;
            auto args = msg.trailing;
            bool is_mod = msg.is_moderator;
            bool is_broadcaster = msg.is_broadcaster;

            if (channel != control_channel_)
                co_return;

            if (!args.empty() && !is_broadcaster && !is_mod)
                co_return;

            std::string_view target = args.empty() ? user : args;

            if (!channel_store_.contains(target)) {
                std::array<boost::asio::const_buffer, 5> msg{
                    {boost::asio::buffer("PRIVMSG #", 9), boost::asio::buffer(control_channel_),
                     boost::asio::buffer(" :Not in channel ", 19), boost::asio::buffer(target),
                     boost::asio::buffer(CRLF)}};
                co_await irc_client_.send_buffers(msg);
                co_return;
            }

            channel_store_.remove_channel(target);
            channel_store_.save();

            std::array<boost::asio::const_buffer, 3> part_cmd{{boost::asio::buffer("PART #", 6),
                                                               boost::asio::buffer(target),
                                                               boost::asio::buffer(CRLF)}};
            co_await irc_client_.send_buffers(part_cmd);

            std::array<boost::asio::const_buffer, 7> ack{
                {boost::asio::buffer("PRIVMSG #", 9), boost::asio::buffer(control_channel_),
                 boost::asio::buffer(" :@", 3), boost::asio::buffer(user),
                 boost::asio::buffer(" Left ", 6), boost::asio::buffer(target),
                 boost::asio::buffer(CRLF)}};
            co_await irc_client_.send_buffers(ack);
        });
}

TwitchBot::~TwitchBot() noexcept
{
    irc_client_.close();
}

void TwitchBot::add_chat_listener(chat_listener_t listener)
{
    dispatcher_.register_chat_listener(std::move(listener));
}

void TwitchBot::run()
{
    boost::asio::co_spawn(strand_, run_bot(), boost::asio::detached);

    pool_.join();
}

boost::asio::awaitable<void> TwitchBot::run_bot() noexcept
{
    // build channel list once
    std::vector<std::string_view> channels;
    channel_store_.channel_names(channels);
    if (std::find(channels.begin(), channels.end(), control_channel_) == channels.end()) {
        channels.push_back(control_channel_);
    }

    try {
        co_await irc_client_.connect(channels);
    } catch (const std::exception &e) {
        std::cerr << "[TwitchBot] connect error: " << e.what() << "\n";
        co_return;
    }

    decltype(auto) exec = co_await boost::asio::this_coro::executor;

    // ping loop
    boost::asio::co_spawn(
        exec,
        [this]() noexcept -> boost::asio::awaitable<void> { co_await irc_client_.ping_loop(); },
        boost::asio::detached);

    // read + dispatch loop
    boost::asio::co_spawn(
        exec,
        [this]() noexcept -> boost::asio::awaitable<void> {
            co_await irc_client_.read_loop([this](std::string_view raw) {
                std::cout << "[IRC] " << raw << '\n';
                auto msg = parse_irc_line(raw);
                dispatcher_.dispatch(msg);
            });
=======
    // Load channel metadata (aliases + FACEIT nicknames) from disk
    channelStore_ = std::make_unique<ChannelStore>();
    channelStore_->load();

    // Initialise API clients and command dispatcher
    helixClient_  = std::make_unique<HelixClient>(ioc_, ssl_ctx_, clientId_, clientSecret_);
    faceitClient_ = std::make_unique<faceit::Client>(std::move(faceitApiKey));
    dispatcher_   = std::make_unique<CommandDispatcher>();

    //
    // Register chat commands
    //

    // -- !setnickname <alias>
    dispatcher_->registerCommand(
        "!setnickname",
        [this](std::string_view channel,
               std::string_view user,
               std::string_view args,
               const std::unordered_map<std::string_view,std::string_view>& tags)
            -> boost::asio::awaitable<void>
        {
            // Only broadcaster or moderator can set an alias:
            bool isBroadcaster = (user == channel);
            bool isMod = false;
            if (auto it = tags.find("mod"); it != tags.end() && it->second == "1") {
                isMod = true;
            }

            if (!isBroadcaster && !isMod) {
                co_return;
            }

            const std::string alias{args};
            channelStore_->setAlias(channel, alias);
            channelStore_->save();

            co_await ircClient_->sendLine(
                "PRIVMSG #" + std::string(channel)
                + " :Alias set to " + alias);
            co_return;
        }
    );

    // -- !setfaceit <faceitNick>
    dispatcher_->registerCommand(
        "!setfaceit",
        [this](std::string_view channel,
               std::string_view user,
               std::string_view args,
               const std::unordered_map<std::string_view,std::string_view>& tags)
            -> boost::asio::awaitable<void>
        {
            // Only broadcaster or moderator can set FACEIT nickname
            bool isBroadcaster = (user == channel);
            bool isMod = false;
            if (auto it = tags.find("mod"); it != tags.end() && it->second == "1") {
                isMod = true;
            }

            if (!isBroadcaster && !isMod) {
                co_return;
            }

            const std::string faceitNick{args};
            channelStore_->setFaceitNick(channel, faceitNick);
            channelStore_->save();

            co_await ircClient_->sendLine(
                "PRIVMSG #" + std::string(channel)
                + " :FACEIT nickname set to " + faceitNick);
            co_return;
        }
    );

    // -- !join <channel>  (only allowed in controlChannel_)
    dispatcher_->registerCommand(
        "!join",
        [this](std::string_view channel,
               std::string_view user,
               std::string_view args,
               const std::unordered_map<std::string_view,std::string_view>& tags)
            -> boost::asio::awaitable<void>
        {
            // Only control channel can invoke !join
            if (channel != controlChannel_) {
                co_return;
            }

            const std::string newChan = !args.empty()
                ? std::string(args)
                : std::string(user);

            channelStore_->addChannel(newChan);
            channelStore_->save();

            co_await ircClient_->sendLine("JOIN #" + newChan);
            co_await ircClient_->sendLine(
                "PRIVMSG #" + controlChannel_ + " :Joined " + newChan);
            co_return;
        }
    );

    // -- !leave <channel>  (only allowed in controlChannel_)
    dispatcher_->registerCommand(
        "!leave",
        [this](std::string_view channel,
               std::string_view user,
               std::string_view args,
               const std::unordered_map<std::string_view,std::string_view>& tags)
            -> boost::asio::awaitable<void>
        {
            // Only control channel can invoke !leave
            if (channel != controlChannel_) {
                co_return;
            }

            const std::string remChan = !args.empty()
                ? std::string(args)
                : std::string(user);

            channelStore_->removeChannel(remChan);
            channelStore_->save();

            co_await ircClient_->sendLine("PART #" + remChan);
            co_await ircClient_->sendLine(
                "PRIVMSG #" + controlChannel_ + " :Left " + remChan);
            co_return;
        }
    );

    // -- !rank (alias: !elo)
    auto rankHandler = [this](
            std::string_view channel,
            std::string_view user,
            std::string_view args,
            const std::unordered_map<std::string_view,std::string_view>& tags
        ) -> boost::asio::awaitable<void>
    {
        // Ensure FACEIT nickname is set for this channel
        const auto optFaceit = channelStore_->getFaceitNick(channel);
        if (!optFaceit) {
            co_await ircClient_->sendLine(
                "PRIVMSG #" + std::string(channel)
                + " :No FACEIT nickname set. Use !setfaceit first.");
            co_return;
        }
        const std::string faceitNick = *optFaceit;

        // Query FACEIT for player data
        bool fetchOk = true;
        boost::json::value playerVal;
        try {
            playerVal = co_await faceitClient_->getPlayerByNickname(faceitNick, "cs2");
        } catch (...) {
            fetchOk = false;
        }

        if (!fetchOk) {
            co_await ircClient_->sendLine(
                "PRIVMSG #" + std::string(channel)
                + " :Failed to fetch FACEIT rank");
            co_return;
        }

        // Extract current Elo and compute level
        const auto& playerObj = playerVal.as_object();
        const int currentElo = playerObj
            .at("games").as_object()
            .at("cs2").as_object()
            .at("faceit_elo").to_number<int>();

        struct LevelInfo { int level, minElo, maxElo; };
        static constexpr LevelInfo levels[] = {
            {10, 2001, INT_MAX}, {9, 1751, 2000},     {8, 1531, 1750},
            {7, 1351, 1530},     {6, 1201, 1350},     {5, 1051, 1200},
            {4,  901, 1050},     {3,  751,  900},     {2,  501,  750},
            {1,  100,  500}
        };

        int level = 1;
        for (const auto& info : levels) {
            if (currentElo >= info.minElo && currentElo <= info.maxElo) {
                level = info.level;
                break;
            }
        }

        // Use alias if set; otherwise channel name
        const std::string displayName = channelStore_->getAlias(channel)
            .value_or(std::string(channel));

        std::ostringstream oss;
        oss << "PRIVMSG #" << channel << " :"
            << displayName << " is level " << level
            << " | " << currentElo << " Elo";

        co_await ircClient_->sendLine(oss.str());
        co_return;
    };

    dispatcher_->registerCommand("!rank", rankHandler);
    dispatcher_->registerCommand("!elo",  rankHandler);

    // -- !record [limit]
    dispatcher_->registerCommand(
        "!record",
        [this](std::string_view channel,
               std::string_view user,
               std::string_view args,
               const std::unordered_map<std::string_view,std::string_view>& tags)
            -> boost::asio::awaitable<void>
        {
            // Check if the stream is currently live
            const auto streamStartOpt = co_await helixClient_->getStreamStart(channel);
            if (!streamStartOpt) {
                co_await ircClient_->sendLine(
                    "PRIVMSG #" + std::string(channel) + " :Stream is offline");
                co_return;
            }

            // Ensure FACEIT nickname is set
            const auto optFaceit = channelStore_->getFaceitNick(channel);
            if (!optFaceit) {
                co_await ircClient_->sendLine(
                    "PRIVMSG #" + std::string(channel)
                    + " :No FACEIT nickname set. Use !setfaceit first.");
                co_return;
            }
            const std::string faceitNick = *optFaceit;

            // Parse optional 'limit' parameter in [1,100], max = 100
            int limit = 100;
            if (!args.empty()) {
                try {
                    limit = std::clamp(std::stoi(std::string(args)), 1, 100);
                } catch (...) {
                    limit = 100;
                }
            }

            // Fetch player info from FACEIT
            bool fetchOk = true;
            boost::json::value playerVal;
            try {
                playerVal = co_await faceitClient_->getPlayerByNickname(faceitNick, "cs2");
            } catch (...) {
                fetchOk = false;
            }
            if (!fetchOk) {
                co_await ircClient_->sendLine(
                    "PRIVMSG #" + std::string(channel)
                    + " :Failed to fetch FACEIT stats");
                co_return;
            }

            const auto& playerObj = playerVal.as_object();
            const std::string pid = std::string(playerObj.at("player_id").as_string());

            // Calculate how long the stream has been live (in ms)
            const auto sinceMs = streamStartOpt->started_at.count();

            // Fetch recent matches since stream start
            bool statsOk = true;
            std::vector<boost::json::value> statsArr;
            try {
                statsArr = co_await faceitClient_->getPlayerStats(pid, sinceMs, std::nullopt, limit);
            } catch (...) {
                statsOk = false;
            }
            if (!statsOk) {
                co_await ircClient_->sendLine(
                    "PRIVMSG #" + std::string(channel)
                    + " :Failed to fetch match stats");
                co_return;
            }

            // Count wins and losses
            const int wins = static_cast<int>(
                std::count_if(
                    statsArr.begin(),
                    statsArr.end(),
                    [](auto const& match) {
                        return match.as_object()
                            .at("stats").as_object()
                            .at("Result").as_string() == "1";
                    }
                )
            );
            const int losses = static_cast<int>(statsArr.size()) - wins;

            // Fetch Elo history to compute Elo change
            bool historyOk = true;
            std::vector<boost::json::value> historyArr;
            try {
                historyArr = co_await faceitClient_->getEloHistory(pid, limit, 0, sinceMs, std::nullopt);
            } catch (...) {
                historyOk = false;
            }
            if (!historyOk) {
                co_await ircClient_->sendLine(
                    "PRIVMSG #" + std::string(channel)
                    + " :Failed to fetch Elo history");
                co_return;
            }

            // Sort history by date (ascending)
            std::sort(
                historyArr.begin(),
                historyArr.end(),
                [](auto const& a, auto const& b) {
                    return a.as_object().at("date").to_number<int64_t>()
                         < b.as_object().at("date").to_number<int64_t>();
                }
            );

            // Compute Elo change over the stream period
            int eloChange = 0;
            if (historyArr.size() >= 2) {
                const auto& first = historyArr.front().as_object();
                const auto& last  = historyArr.back().as_object();
                const int firstElo = std::stoi(std::string(first.at("elo").as_string()));
                const int lastElo  = std::stoi(std::string(last.at("elo").as_string()));
                eloChange = lastElo - firstElo;
            }

            // Extract current Elo from player object
            const int currentElo = playerObj
                .at("games").as_object()
                .at("cs2").as_object()
                .at("faceit_elo").to_number<int>();

            // Build and send the summary message
            std::ostringstream oss;
            oss << "PRIVMSG #" << channel << " :"
                << wins << "W/" << losses << "L ("
                << statsArr.size() << ") | Elo " << currentElo
                << (eloChange >= 0 ? " (+" : " (") << eloChange << ")";
            co_await ircClient_->sendLine(oss.str());
            co_return;
        }
    );

    // Finally, initialise the IRC client
    ircClient_ = std::make_unique<IrcClient>(
        ioc_, ssl_ctx_, oauthToken_, controlChannel_);
}

TwitchBot::~TwitchBot() noexcept {
    if (ircClient_) {
        ircClient_->close();
    }
    ioc_.stop();
}

void TwitchBot::addChatListener(ChatListener cb) {
    dispatcher_->registerChatListener(std::move(cb));
}

void TwitchBot::run() {
    // Launch the main bot coroutine
    boost::asio::co_spawn(
        ioc_,
        [this]() -> boost::asio::awaitable<void> {
            co_await runBot();
        },
        boost::asio::detached
    );

    // Run the I/O loop until explicitly stopped
    ioc_.run();
}

boost::asio::awaitable<void> TwitchBot::runBot() {
    // Ensure controlChannel_ is always in the join list
    auto channels = channelStore_->allChannels();
    if (std::find(channels.begin(), channels.end(), controlChannel_) == channels.end()) {
        channels.push_back(controlChannel_);
    }

    // Connect to Twitch IRC and join channels
    try {
        co_await ircClient_->connect(channels);
    } catch (const std::exception& e) {
        std::cerr << "[TwitchBot] connect error: " << e.what() << '\n';
        co_return;
    }

    const auto executor = co_await boost::asio::this_coro::executor;

    // Spawn a background ping loop to keep the connection alive
    boost::asio::co_spawn(
        executor,
        [this]() -> boost::asio::awaitable<void> {
            co_await ircClient_->pingLoop();
        },
        boost::asio::detached
    );

    // Spawn a background read loop to process incoming IRC messages
    boost::asio::co_spawn(
        executor,
        [this]() -> boost::asio::awaitable<void> {
            co_await ircClient_->readLoop(
                [this](std::string_view rawLine) {
                    // Log raw IRC data for debugging
                    std::cout << "[IRC] " << rawLine << '\n';
                    const auto msg = parseIrcLine(rawLine);
                    boost::asio::co_spawn(
                        ioc_,
                        dispatcher_->dispatch(msg),
                        boost::asio::detached
                    );
                }
            );
>>>>>>> 322b3fdc
        },
        boost::asio::detached
    );

<<<<<<< HEAD
    // idle forever
    boost::asio::steady_timer idle{pool_};
=======
    // Prevent runBot() from returning by idling indefinitely
    boost::asio::steady_timer idle{ioc_};
>>>>>>> 322b3fdc
    idle.expires_at(std::chrono::steady_clock::time_point::max());
    co_await idle.async_wait(boost::asio::use_awaitable);
}

} // namespace twitch_bot<|MERGE_RESOLUTION|>--- conflicted
+++ resolved
@@ -1,10 +1,4 @@
-<<<<<<< HEAD
-// C++ Standard Library
-#include <array>
-#include <iostream>
-#include <span>
-=======
-﻿#include "twitch_bot.hpp"
+#include "twitch_bot.hpp"
 #include "message_parser.hpp"
 #include "faceit_client.hpp"
 
@@ -12,7 +6,6 @@
 #include <sstream>
 #include <algorithm>
 #include <climits>
->>>>>>> 322b3fdc
 
 // 3rd-party
 #include <boost/asio/co_spawn.hpp>
@@ -26,24 +19,6 @@
 
 namespace twitch_bot {
 
-<<<<<<< HEAD
-TwitchBot::TwitchBot(std::string oauth_token,
-                     std::string client_id,
-                     std::string client_secret,
-                     std::string control_channel,
-                     std::size_t threads)
-    : pool_{threads > 0 ? threads : 1}
-    , strand_{pool_.get_executor()}
-    , ssl_ctx_{boost::asio::ssl::context::tlsv12_client}
-    , oauth_token_{std::move(oauth_token)}
-    , client_id_{std::move(client_id)}
-    , client_secret_{std::move(client_secret)}
-    , control_channel_{std::move(control_channel)}
-    , irc_client_{strand_, ssl_ctx_, oauth_token_, control_channel_}
-    , dispatcher_{strand_}
-    , helix_client_{strand_, ssl_ctx_, client_id_, client_secret_}
-    , channel_store_{strand_}
-=======
 TwitchBot::TwitchBot(std::string oauthToken,
                      std::string clientId,
                      std::string clientSecret,
@@ -55,151 +30,9 @@
     clientId_(std::move(clientId)),
     clientSecret_(std::move(clientSecret)),
     controlChannel_(std::move(controlChannel))
->>>>>>> 322b3fdc
 {
     ssl_ctx_.set_default_verify_paths();
-    channel_store_.load();
-
-    // !join
-    dispatcher_.register_command(
-        "join", [this](IrcMessage msg) noexcept -> boost::asio::awaitable<void> {
-            auto channel = msg.params[0];
-            auto user = msg.prefix;
-            auto args = msg.trailing;
-            bool is_mod = msg.is_moderator;
-            bool is_broadcaster = msg.is_broadcaster;
-
-            // only in control channel
-            if (channel != control_channel_)
-                co_return;
-            }
-
-            if (!args.empty() && !is_broadcaster && !is_mod)
-                co_return;
-            }
-
-<<<<<<< HEAD
-            std::string_view target = args.empty() ? user : args;
-
-            if (channel_store_.contains(target)) {
-                std::array<boost::asio::const_buffer, 5> msg{
-                    {boost::asio::buffer("PRIVMSG #", 9), boost::asio::buffer(control_channel_),
-                     boost::asio::buffer(" :Already in channel ", 22), boost::asio::buffer(target),
-                     boost::asio::buffer(CRLF)}};
-                co_await irc_client_.send_buffers(msg);
-                co_return;
-            }
-
-            channel_store_.add_channel(target);
-            channel_store_.save();
-
-            std::array<boost::asio::const_buffer, 3> join_cmd{{boost::asio::buffer("JOIN #", 6),
-                                                               boost::asio::buffer(target),
-                                                               boost::asio::buffer(CRLF)}};
-            co_await irc_client_.send_buffers(join_cmd);
-
-            std::array<boost::asio::const_buffer, 7> ack{
-                {boost::asio::buffer("PRIVMSG #", 9), boost::asio::buffer(control_channel_),
-                 boost::asio::buffer(" :@", 3), boost::asio::buffer(user),
-                 boost::asio::buffer(" Joined ", 8), boost::asio::buffer(target),
-                 boost::asio::buffer(CRLF)}};
-            co_await irc_client_.send_buffers(ack);
-        });
-
-    // !leave
-    dispatcher_.register_command(
-        "leave", [this](IrcMessage msg) noexcept -> boost::asio::awaitable<void> {
-            auto channel = msg.params[0];
-            auto user = msg.prefix;
-            auto args = msg.trailing;
-            bool is_mod = msg.is_moderator;
-            bool is_broadcaster = msg.is_broadcaster;
-
-            if (channel != control_channel_)
-                co_return;
-
-            if (!args.empty() && !is_broadcaster && !is_mod)
-                co_return;
-
-            std::string_view target = args.empty() ? user : args;
-
-            if (!channel_store_.contains(target)) {
-                std::array<boost::asio::const_buffer, 5> msg{
-                    {boost::asio::buffer("PRIVMSG #", 9), boost::asio::buffer(control_channel_),
-                     boost::asio::buffer(" :Not in channel ", 19), boost::asio::buffer(target),
-                     boost::asio::buffer(CRLF)}};
-                co_await irc_client_.send_buffers(msg);
-                co_return;
-            }
-
-            channel_store_.remove_channel(target);
-            channel_store_.save();
-
-            std::array<boost::asio::const_buffer, 3> part_cmd{{boost::asio::buffer("PART #", 6),
-                                                               boost::asio::buffer(target),
-                                                               boost::asio::buffer(CRLF)}};
-            co_await irc_client_.send_buffers(part_cmd);
-
-            std::array<boost::asio::const_buffer, 7> ack{
-                {boost::asio::buffer("PRIVMSG #", 9), boost::asio::buffer(control_channel_),
-                 boost::asio::buffer(" :@", 3), boost::asio::buffer(user),
-                 boost::asio::buffer(" Left ", 6), boost::asio::buffer(target),
-                 boost::asio::buffer(CRLF)}};
-            co_await irc_client_.send_buffers(ack);
-        });
-}
-
-TwitchBot::~TwitchBot() noexcept
-{
-    irc_client_.close();
-}
-
-void TwitchBot::add_chat_listener(chat_listener_t listener)
-{
-    dispatcher_.register_chat_listener(std::move(listener));
-}
-
-void TwitchBot::run()
-{
-    boost::asio::co_spawn(strand_, run_bot(), boost::asio::detached);
-
-    pool_.join();
-}
-
-boost::asio::awaitable<void> TwitchBot::run_bot() noexcept
-{
-    // build channel list once
-    std::vector<std::string_view> channels;
-    channel_store_.channel_names(channels);
-    if (std::find(channels.begin(), channels.end(), control_channel_) == channels.end()) {
-        channels.push_back(control_channel_);
-    }
-
-    try {
-        co_await irc_client_.connect(channels);
-    } catch (const std::exception &e) {
-        std::cerr << "[TwitchBot] connect error: " << e.what() << "\n";
-        co_return;
-    }
-
-    decltype(auto) exec = co_await boost::asio::this_coro::executor;
-
-    // ping loop
-    boost::asio::co_spawn(
-        exec,
-        [this]() noexcept -> boost::asio::awaitable<void> { co_await irc_client_.ping_loop(); },
-        boost::asio::detached);
-
-    // read + dispatch loop
-    boost::asio::co_spawn(
-        exec,
-        [this]() noexcept -> boost::asio::awaitable<void> {
-            co_await irc_client_.read_loop([this](std::string_view raw) {
-                std::cout << "[IRC] " << raw << '\n';
-                auto msg = parse_irc_line(raw);
-                dispatcher_.dispatch(msg);
-            });
-=======
+
     // Load channel metadata (aliases + FACEIT nicknames) from disk
     channelStore_ = std::make_unique<ChannelStore>();
     channelStore_->load();
@@ -615,18 +448,12 @@
                     );
                 }
             );
->>>>>>> 322b3fdc
         },
         boost::asio::detached
     );
 
-<<<<<<< HEAD
-    // idle forever
-    boost::asio::steady_timer idle{pool_};
-=======
     // Prevent runBot() from returning by idling indefinitely
     boost::asio::steady_timer idle{ioc_};
->>>>>>> 322b3fdc
     idle.expires_at(std::chrono::steady_clock::time_point::max());
     co_await idle.async_wait(boost::asio::use_awaitable);
 }
