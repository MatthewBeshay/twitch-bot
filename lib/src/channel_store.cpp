--- conflicted
+++ resolved
@@ -1,58 +1,14 @@
-// C++ Standard Library
+#include "channel_store.hpp"
+
 #include <fstream>
-#include <future>
 #include <iostream>
-<<<<<<< HEAD
-#include <system_error>
-=======
 #include <filesystem>
 #include <sstream>
->>>>>>> 322b3fdc
 
-// Project
-#include "channel_store.hpp"
+#include <toml++/toml.hpp>
 
 namespace twitch_bot {
 
-<<<<<<< HEAD
-// Ensure all pending handlers finish
-ChannelStore::~ChannelStore()
-{
-    std::promise<void> p;
-    auto f = p.get_future();
-    boost::asio::post(strand_, [pr = std::move(p)]() mutable { pr.set_value(); });
-    f.wait();
-}
-
-void ChannelStore::load()
-{
-    if (!std::filesystem::exists(filename_))
-        return;
-
-    toml::table tbl;
-    try {
-        tbl = toml::parse_file(filename_.string());
-    } catch (const toml::parse_error &e) {
-        std::cerr << "[ChannelStore] parse error: " << e << '\n';
-        return;
-    } catch (const std::filesystem::filesystem_error &e) {
-        std::cerr << "[ChannelStore] fs error: " << e.what() << '\n';
-        return;
-    }
-
-    std::lock_guard<std::shared_mutex> guard{data_mutex_};
-    channel_data_.clear();
-    channel_data_.reserve(tbl.size());
-
-    for (auto &[key, node] : tbl) {
-        if (auto table = node.as_table()) {
-            ChannelInfo info;
-            if (auto n = table->get("alias"); n && n->is_string()) {
-                info.alias = n->value<std::string>();
-            }
-            channel_data_.emplace(std::piecewise_construct, std::forward_as_tuple(key),
-                                  std::forward_as_tuple(std::move(info)));
-=======
     ChannelStore::ChannelStore(std::filesystem::path filepath)
         : filename_(std::move(filepath))
     {
@@ -115,59 +71,9 @@
                 channelData_.emplace(std::string{ key }, std::move(info));
             }
             // else: ignore non-table entries
->>>>>>> 322b3fdc
         }
     }
 
-<<<<<<< HEAD
-void ChannelStore::save() const noexcept
-{
-    dirty_.store(true, std::memory_order_relaxed);
-
-    bool expected = false;
-    if (timer_scheduled_.compare_exchange_strong(expected, true, std::memory_order_acq_rel)) {
-        save_timer_.expires_after(std::chrono::seconds{5});
-        save_timer_.async_wait([this](auto const &ec) {
-            timer_scheduled_.store(false, std::memory_order_relaxed);
-            if (!ec && dirty_.exchange(false, std::memory_order_relaxed)) {
-                perform_save();
-            }
-        });
-    }
-}
-
-void ChannelStore::perform_save() const noexcept
-{
-    toml::table tbl = build_table();
-
-    // Write to temp file and rename
-    const auto tmp = filename_.string() + ".tmp";
-    {
-        std::ofstream out{tmp, std::ios::trunc};
-        if (!out) {
-            std::cerr << "[ChannelStore] cannot open " << tmp << '\n';
-            return;
-        }
-
-        std::ostringstream oss;
-        oss << tbl;
-        const auto data = oss.str();
-
-        out.write(data.data(), static_cast<std::streamsize>(data.size()));
-
-        if (!out) {
-            std::cerr << "[ChannelStore] write failed: " << tmp << '\n';
-            return;
-        }
-    }
-
-    std::error_code ec;
-    std::filesystem::rename(tmp, filename_, ec);
-
-    if (ec) {
-        std::cerr << "[ChannelStore] rename failed: " << ec.message() << '\n';
-        std::filesystem::remove(tmp, ec);
-=======
     void ChannelStore::save() const {
         toml::table tbl;
 
@@ -218,25 +124,8 @@
     void ChannelStore::addChannel(std::string_view channel) {
         // This will only insert if it doesn't already exist
         channelData_.try_emplace(std::string{ channel }, ChannelInfo{});
->>>>>>> 322b3fdc
     }
 
-<<<<<<< HEAD
-toml::table ChannelStore::build_table() const
-{
-    toml::table tbl;
-    std::shared_lock<std::shared_mutex> guard{data_mutex_};
-
-    for (auto &[key, info] : channel_data_) {
-        toml::table entry;
-        if (info.alias)
-            entry.insert("alias", *info.alias);
-        tbl.insert(key, std::move(entry));
-    }
-
-    return tbl;
-}
-=======
     void ChannelStore::removeChannel(std::string_view channel) {
         // Heterogeneous erase: no std::string allocation needed
         channelData_.erase(channel);
@@ -286,6 +175,5 @@
         }
         it->second.faceit = std::move(faceit);
     }
->>>>>>> 322b3fdc
 
 } // namespace twitch_bot