--- conflicted
+++ resolved
@@ -1,129 +1,19 @@
 #pragma once
 
-<<<<<<< HEAD
-// C++ Standard Library
-#include <atomic>
-#include <filesystem>
-#include <optional>
-#include <shared_mutex>
-#include <string>
-#include <string_view>
-=======
 #include "utils/transparent_string.hpp"
 
 #include <string>
 #include <string_view>
 #include <vector>
->>>>>>> 322b3fdc
 #include <unordered_map>
-#include <vector>
-
-// 3rd-party
-#include <boost/asio.hpp>
-#include <boost/asio/steady_timer.hpp>
-
-#include <toml++/toml.hpp>
-
-// Project
-#include "utils/attributes.hpp"
-#include "utils/transparent_string.hpp"
+#include <optional>
+#include <filesystem>
 
 #include <toml++/toml.hpp>
 
 
 namespace twitch_bot {
 
-<<<<<<< HEAD
-struct ChannelInfo {
-    std::optional<std::string> alias;
-};
-
-class ChannelStore
-{
-public:
-    explicit ChannelStore(boost::asio::any_io_executor executor,
-                          const std::filesystem::path &filepath = "channels.toml",
-                          std::size_t expected_channels = 256)
-        : strand_{std::move(executor)}, filename_{filepath}, save_timer_{strand_}
-    {
-        channel_data_.reserve(expected_channels);
-        channel_data_.max_load_factor(0.5f);
-    }
-
-    ~ChannelStore();
-
-    ChannelStore(const ChannelStore &) = delete;
-    ChannelStore &operator=(const ChannelStore &) = delete;
-
-    // Load existing file, if any
-    void load();
-
-    // Debounced async save
-    void save() const noexcept;
-
-    // Thread-safe modifiers and observers
-    TB_FORCE_INLINE void add_channel(std::string_view channel) noexcept
-    {
-        std::lock_guard<std::shared_mutex> guard{data_mutex_};
-        channel_data_.emplace(std::piecewise_construct, std::forward_as_tuple(channel),
-                              std::forward_as_tuple());
-    }
-
-    TB_FORCE_INLINE void remove_channel(std::string_view channel) noexcept
-    {
-        std::lock_guard<std::shared_mutex> guard{data_mutex_};
-        channel_data_.erase(channel);
-    }
-
-    TB_FORCE_INLINE bool contains(std::string_view channel) const noexcept
-    {
-        std::shared_lock<std::shared_mutex> guard{data_mutex_};
-        return channel_data_.find(channel) != channel_data_.end();
-    }
-
-    TB_FORCE_INLINE std::optional<std::string_view>
-    get_alias(std::string_view channel) const noexcept
-    {
-        std::shared_lock<std::shared_mutex> guard{data_mutex_};
-        if (auto it = channel_data_.find(channel); it != channel_data_.end() && it->second.alias) {
-            const auto &s = *it->second.alias;
-            return std::string_view{s.data(), s.size()};
-        }
-        return std::nullopt;
-    }
-
-    TB_FORCE_INLINE void set_alias(std::string_view channel,
-                                   std::optional<std::string> alias) noexcept
-    {
-        std::lock_guard<std::shared_mutex> guard{data_mutex_};
-        if (auto it = channel_data_.find(channel); it != channel_data_.end()) {
-            it->second.alias = std::move(alias);
-        }
-    }
-
-    // Populate caller-supplied vector to reuse capacity
-    void channel_names(std::vector<std::string_view> &out) const noexcept
-    {
-        std::shared_lock<std::shared_mutex> guard{data_mutex_};
-        out.clear();
-        out.reserve(channel_data_.size());
-        for (auto &[key, info] : channel_data_)
-            out.push_back(key);
-    }
-
-private:
-    toml::table build_table() const;
-    void perform_save() const noexcept;
-
-    mutable std::shared_mutex data_mutex_;
-    std::unordered_map<std::string, ChannelInfo, TransparentStringHash, TransparentStringEq>
-        channel_data_;
-    boost::asio::strand<boost::asio::any_io_executor> strand_;
-    const std::filesystem::path filename_;
-    mutable std::atomic<bool> dirty_{false};
-    mutable std::atomic<bool> timer_scheduled_{false};
-    mutable boost::asio::steady_timer save_timer_;
-=======
 using ChannelName = std::string;
 
 /// Holds per-channel metadata: optional alias and optional FaceIT nickname.
@@ -150,18 +40,19 @@
  */
 class ChannelStore {
 public:
-    /**
-     * @brief Construct a ChannelStore that reads/writes from the given file path.
-     * @param filepath  Path to the TOML file to load/save. Defaults to "channels.toml".
-     */
-    explicit ChannelStore(std::filesystem::path filepath = "channels.toml");
+    explicit ChannelStore(boost::asio::any_io_executor executor,
+                          const std::filesystem::path &filepath = "channels.toml",
+                          std::size_t expected_channels = 256)
+        : strand_{std::move(executor)}, filename_{filepath}, save_timer_{strand_}
+    {
+        channel_data_.reserve(expected_channels);
+        channel_data_.max_load_factor(0.5f);
+    }
 
-    ~ChannelStore() noexcept = default;
+    ~ChannelStore();
 
-    ChannelStore(const ChannelStore&) = delete;
-    ChannelStore& operator=(const ChannelStore&) = delete;
-    ChannelStore(ChannelStore&&) noexcept = default;
-    ChannelStore& operator=(ChannelStore&&) noexcept = default;
+    ChannelStore(const ChannelStore &) = delete;
+    ChannelStore &operator=(const ChannelStore &) = delete;
 
     /**
      * @brief Read `filename_` (if it exists) and parse via toml++,
@@ -241,7 +132,6 @@
         TransparentStringHash,
         TransparentStringEq
     > channelData_;
->>>>>>> 322b3fdc
 };
 
 } // namespace twitch_bot