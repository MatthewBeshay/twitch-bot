﻿#pragma once

// C++ Standard Library
#include <filesystem>
#include <stdexcept>
#include <string>

namespace env {

/// Thrown when loading or parsing the configuration fails.
class EnvError final : public std::runtime_error
{
public:
    explicit EnvError(const std::string& msg) noexcept;
};

/// Twitch chat credentials (non-empty strings).
struct ChatConfig {
    std::string oauth_token;
    std::string refresh_token;
};

/// Twitch application credentials (non-empty strings).
struct AppConfig {
    std::string client_id;
    std::string client_secret;
};

/// Twitch bot settings (non-empty string).
struct BotConfig {
    std::string channel;
};

<<<<<<< HEAD
/// Immutable application configuration.
class Config
{
public:
    /// Load configuration from a file.
    /// @pre  path.string() is not empty
    /// @throws EnvError on failure
    static Config load_file(const std::filesystem::path &path);

    /// Load configuration from "./config.toml" in working directory.
    /// @throws EnvError on failure
=======
/// Application configuration loaded from a TOML file.
struct Config {
    std::string twitchChatOauthToken_;   ///< Twitch chat OAuth token
    std::string twitchChatRefreshToken_; ///< Twitch chat refresh token
    std::string twitchAppClientId_;      ///< Twitch App client ID
    std::string twitchAppClientSecret_;  ///< Twitch App client secret
    std::string twitchBotChannel_;       ///< Control channel for the bot
    std::string faceitApiKey_;           ///< FACEIT API key

    /**
     * @brief Load all variables from the given TOML file.
     * @param tomlFilePath  Path to the TOML file (e.g. "config.toml").
     * @return A fully populated Config.
     * @throws EnvError on missing file, parse error, or missing key.
     */
    static Config load(const std::filesystem::path& tomlFilePath);

    /**
     * @brief Auto-locate the TOML file (CWD first, then fallback) and load it.
     * @return A fully populated Config.
     * @throws EnvError on missing file, parse error, or missing key.
     */
>>>>>>> 322b3fdc
    static Config load();

    /// Return Twitch chat credentials.
    const ChatConfig &chat() const noexcept
    {
        return chat_;
    }

    /// Return Twitch application credentials.
    const AppConfig &app() const noexcept
    {
        return app_;
    }

    /// Return Twitch bot settings.
    const BotConfig &bot() const noexcept
    {
        return bot_;
    }

private:
    Config(ChatConfig chat_cfg, AppConfig app_cfg, BotConfig bot_cfg) noexcept
        : chat_{std::move(chat_cfg)}, app_{std::move(app_cfg)}, bot_{std::move(bot_cfg)}
    {
    }

    ChatConfig chat_;
    AppConfig app_;
    BotConfig bot_;

    static Config parse_config(const std::filesystem::path &path);
};

} // namespace env<|MERGE_RESOLUTION|>--- conflicted
+++ resolved
@@ -14,36 +14,6 @@
     explicit EnvError(const std::string& msg) noexcept;
 };
 
-/// Twitch chat credentials (non-empty strings).
-struct ChatConfig {
-    std::string oauth_token;
-    std::string refresh_token;
-};
-
-/// Twitch application credentials (non-empty strings).
-struct AppConfig {
-    std::string client_id;
-    std::string client_secret;
-};
-
-/// Twitch bot settings (non-empty string).
-struct BotConfig {
-    std::string channel;
-};
-
-<<<<<<< HEAD
-/// Immutable application configuration.
-class Config
-{
-public:
-    /// Load configuration from a file.
-    /// @pre  path.string() is not empty
-    /// @throws EnvError on failure
-    static Config load_file(const std::filesystem::path &path);
-
-    /// Load configuration from "./config.toml" in working directory.
-    /// @throws EnvError on failure
-=======
 /// Application configuration loaded from a TOML file.
 struct Config {
     std::string twitchChatOauthToken_;   ///< Twitch chat OAuth token
@@ -61,12 +31,8 @@
      */
     static Config load(const std::filesystem::path& tomlFilePath);
 
-    /**
-     * @brief Auto-locate the TOML file (CWD first, then fallback) and load it.
-     * @return A fully populated Config.
-     * @throws EnvError on missing file, parse error, or missing key.
-     */
->>>>>>> 322b3fdc
+    /// Load configuration from "./config.toml" in working directory.
+    /// @throws EnvError on failure
     static Config load();
 
     /// Return Twitch chat credentials.
