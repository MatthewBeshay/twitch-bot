--- conflicted
+++ resolved
@@ -51,22 +51,11 @@
     void add_chat_listener(chat_listener_t listener);
 
 private:
-<<<<<<< HEAD
-=======
     /// Broadcaster, moderator or internal server message.
     TB_FORCE_INLINE
->>>>>>> 3ed7c519
-    static bool isPrivileged(const IrcMessage &msg) noexcept
+    static bool isPrivileged(const IrcMessage& TB_RESTRICT msg) noexcept
     {
-        if (msg.is_broadcaster)
-            return true;
-        if (msg.is_moderator)
-            return true;
-<<<<<<< HEAD
-        return msg.prefix == "machow__";
-=======
-        return msg.prefix == ""; // BOT CREATOR'S TWITCH USERNAME
->>>>>>> 3ed7c519
+        return msg.is_broadcaster || msg.is_moderator || msg.prefix.empty();
     }
 
     boost::asio::awaitable<void> run_bot() noexcept;
