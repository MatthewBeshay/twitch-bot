﻿#pragma once

<<<<<<< HEAD
// C++ Standard Library
#include <algorithm>
#include <memory>
#include <string>
#include <thread>
#include <vector>
=======
#include "command_dispatcher.hpp"
#include "irc_client.hpp"
#include "helix_client.hpp"
#include "channel_store.hpp"
#include "faceit_client.hpp"

#include <string>
#include <functional>
#include <memory>
>>>>>>> 322b3fdc

// 3rd-party
#include <boost/asio/awaitable.hpp>
#include <boost/asio/io_context.hpp>
#include <boost/asio/post.hpp>
#include <boost/asio/ssl/context.hpp>
<<<<<<< HEAD
#include <boost/asio/strand.hpp>
#include <boost/asio/thread_pool.hpp>

// Project
#include "channel_store.hpp"
#include "command_dispatcher.hpp"
#include "helix_client.hpp"
#include "irc_client.hpp"

namespace twitch_bot {

/// High-level bot tying together IRC, commands, Helix and channel storage.
/// Runs all I/O on a single strand with a pool of threads.
class TwitchBot
{
public:
    /// @pre oauth_token, client_id, client_secret and control_channel are non-empty.
    explicit TwitchBot(std::string oauth_token,
                       std::string client_id,
                       std::string client_secret,
                       std::string control_channel,
                       std::size_t threads = std::thread::hardware_concurrency());
=======
#include <boost/asio/awaitable.hpp>

namespace twitch_bot {

/**
 * @brief The "glue" class that ties together:
 *   - IrcClient        (network + IRC framing)
 *   - CommandDispatcher (dispatch commands + chat callbacks)
 *   - HelixClient      (OAuth + Helix calls)
 *   - ChannelStore     (persist alias + FACEIT nick per channel)
 *   - faceit::Client   (FACEIT Data API)
 *
 * Public API:
 *   - TwitchBot(oauthToken, clientId, clientSecret, controlChannel, faceitApiKey)
 *   - ~TwitchBot()
 *   - void run()                     // blocks until termination
 *   - void addChatListener(cb)       // register "on chat" callbacks
 */
class TwitchBot {
public:
    /**
     * @brief Construct a TwitchBot.
     *
     * @param oauthToken       Raw OAuth token for Twitch chat (no leading "oauth:").
     * @param clientId         Twitch App client ID (Helix).
     * @param clientSecret     Twitch App client secret (Helix).
     * @param controlChannel   Channel where bot listens for control commands.
     * @param faceitApiKey     FACEIT Data API key (v4).
     */
    TwitchBot(std::string oauthToken,
              std::string clientId,
              std::string clientSecret,
              std::string controlChannel,
              std::string faceitApiKey);
>>>>>>> 322b3fdc

    ~TwitchBot() noexcept;

    TwitchBot(const TwitchBot &) = delete;
    TwitchBot &operator=(const TwitchBot &) = delete;

<<<<<<< HEAD
    /// Start the bot and block until stopped.
    void run();

    /// Add a callback for every non-command chat message.
    void add_chat_listener(chat_listener_t listener);
=======
    /**
     * @brief Start the bot:
     *   1) Load channels (alias+faceit) from disk
     *   2) co_spawn runBot()
     *   3) block in ioc_.run() until shutdown
     */
    void run();

    /**
     * @brief Register a chat listener (called on every PRIVMSG that isn't a simple bot command).
     * Internally this calls dispatcher_->registerChatListener(cb).
     */
    void addChatListener(ChatListener cb);
>>>>>>> 322b3fdc

private:
    boost::asio::awaitable<void> run_bot() noexcept;

    static constexpr std::string_view CRLF{"\r\n"};

<<<<<<< HEAD
    boost::asio::thread_pool pool_;
    boost::asio::strand<boost::asio::any_io_executor> strand_;
    boost::asio::ssl::context ssl_ctx_;

    const std::string oauth_token_;
    const std::string client_id_;
    const std::string client_secret_;
    const std::string control_channel_;
=======
    // --- Underlying components ---
    boost::asio::io_context             ioc_;
    boost::asio::ssl::context           ssl_ctx_;

    std::unique_ptr<IrcClient>          ircClient_;       ///< IRC over WebSocket+TLS
    std::unique_ptr<CommandDispatcher>  dispatcher_;      ///< parse & dispatch commands
    std::unique_ptr<HelixClient>        helixClient_;     ///< Helix REST calls
    std::unique_ptr<ChannelStore>       channelStore_;    ///< alias + FACEIT nick persistence
    std::unique_ptr<faceit::Client>     faceitClient_;    ///< FACEIT Data API client
>>>>>>> 322b3fdc

    IrcClient irc_client_;
    CommandDispatcher dispatcher_;
    HelixClient helix_client_;
    ChannelStore channel_store_;
};

} // namespace twitch_bot<|MERGE_RESOLUTION|>--- conflicted
+++ resolved
@@ -1,13 +1,5 @@
 ﻿#pragma once
 
-<<<<<<< HEAD
-// C++ Standard Library
-#include <algorithm>
-#include <memory>
-#include <string>
-#include <thread>
-#include <vector>
-=======
 #include "command_dispatcher.hpp"
 #include "irc_client.hpp"
 #include "helix_client.hpp"
@@ -17,37 +9,12 @@
 #include <string>
 #include <functional>
 #include <memory>
->>>>>>> 322b3fdc
 
 // 3rd-party
 #include <boost/asio/awaitable.hpp>
 #include <boost/asio/io_context.hpp>
 #include <boost/asio/post.hpp>
 #include <boost/asio/ssl/context.hpp>
-<<<<<<< HEAD
-#include <boost/asio/strand.hpp>
-#include <boost/asio/thread_pool.hpp>
-
-// Project
-#include "channel_store.hpp"
-#include "command_dispatcher.hpp"
-#include "helix_client.hpp"
-#include "irc_client.hpp"
-
-namespace twitch_bot {
-
-/// High-level bot tying together IRC, commands, Helix and channel storage.
-/// Runs all I/O on a single strand with a pool of threads.
-class TwitchBot
-{
-public:
-    /// @pre oauth_token, client_id, client_secret and control_channel are non-empty.
-    explicit TwitchBot(std::string oauth_token,
-                       std::string client_id,
-                       std::string client_secret,
-                       std::string control_channel,
-                       std::size_t threads = std::thread::hardware_concurrency());
-=======
 #include <boost/asio/awaitable.hpp>
 
 namespace twitch_bot {
@@ -82,20 +49,12 @@
               std::string clientSecret,
               std::string controlChannel,
               std::string faceitApiKey);
->>>>>>> 322b3fdc
 
     ~TwitchBot() noexcept;
 
     TwitchBot(const TwitchBot &) = delete;
     TwitchBot &operator=(const TwitchBot &) = delete;
 
-<<<<<<< HEAD
-    /// Start the bot and block until stopped.
-    void run();
-
-    /// Add a callback for every non-command chat message.
-    void add_chat_listener(chat_listener_t listener);
-=======
     /**
      * @brief Start the bot:
      *   1) Load channels (alias+faceit) from disk
@@ -109,23 +68,11 @@
      * Internally this calls dispatcher_->registerChatListener(cb).
      */
     void addChatListener(ChatListener cb);
->>>>>>> 322b3fdc
 
 private:
-    boost::asio::awaitable<void> run_bot() noexcept;
+    /// The main coroutine: connects, spawns ping/read loops, then idles forever.
+    boost::asio::awaitable<void> runBot();
 
-    static constexpr std::string_view CRLF{"\r\n"};
-
-<<<<<<< HEAD
-    boost::asio::thread_pool pool_;
-    boost::asio::strand<boost::asio::any_io_executor> strand_;
-    boost::asio::ssl::context ssl_ctx_;
-
-    const std::string oauth_token_;
-    const std::string client_id_;
-    const std::string client_secret_;
-    const std::string control_channel_;
-=======
     // --- Underlying components ---
     boost::asio::io_context             ioc_;
     boost::asio::ssl::context           ssl_ctx_;
@@ -135,12 +82,12 @@
     std::unique_ptr<HelixClient>        helixClient_;     ///< Helix REST calls
     std::unique_ptr<ChannelStore>       channelStore_;    ///< alias + FACEIT nick persistence
     std::unique_ptr<faceit::Client>     faceitClient_;    ///< FACEIT Data API client
->>>>>>> 322b3fdc
 
-    IrcClient irc_client_;
-    CommandDispatcher dispatcher_;
-    HelixClient helix_client_;
-    ChannelStore channel_store_;
+    // Immutable configuration:
+    const std::string                    oauthToken_;
+    const std::string                    clientId_;
+    const std::string                    clientSecret_;
+    const std::string                    controlChannel_;
 };
 
 } // namespace twitch_bot